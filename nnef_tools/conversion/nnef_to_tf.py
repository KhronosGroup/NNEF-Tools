--- conflicted
+++ resolved
@@ -643,18 +643,11 @@
         Transform(
             type='StridedSlice',
             using={
-<<<<<<< HEAD
-                'dims': '!ncx_to_nxc(list(range(I[0].rank)), cond=transposed(I[0]))',
-                'axis': '!ncx_to_nxc(axes, cond=transposed(I[0]))',
-                'begs': '!ncx_to_nxc(begin, cond=transposed(I[0]))',
-                'ends': '!ncx_to_nxc(end, cond=transposed(I[0]))',
-                'strs': '!ncx_to_nxc(stride, cond=transposed(I[0]))',
-=======
                 'dims': '!ncx_to_nxc(list(range(I[0].rank)), cond=transposing(I[0]))',
                 'axis': '!ncx_to_nxc(axes, cond=transposing(I[0]))',
                 'begs': '!ncx_to_nxc(begin, cond=transposing(I[0]))',
                 'ends': '!ncx_to_nxc(end, cond=transposing(I[0]))',
->>>>>>> f7df64ab
+                'strs': '!ncx_to_nxc(stride, cond=transposing(I[0]))',
             },
             inputs=(
                 '!I[0]',
